--- conflicted
+++ resolved
@@ -2,26 +2,19 @@
 
 import os
 import subprocess
-<<<<<<< HEAD
+from unittest.mock import MagicMock, patch
 
 import pytest
 
-=======
-from unittest.mock import patch, MagicMock
->>>>>>> b44f1c73
 from ra_aid.file_listing import (
     DirectoryAccessError,
     DirectoryNotFoundError,
+    FileListerError,
+    GitCommandError,
     get_file_listing,
     is_git_repo,
-<<<<<<< HEAD
-=======
-    GitCommandError,
-    DirectoryNotFoundError,
-    DirectoryAccessError,
-    FileListerError,
->>>>>>> b44f1c73
 )
+
 
 @pytest.fixture
 def empty_git_repo(tmp_path):
@@ -52,19 +45,12 @@
     subprocess.run(
         ["git", "commit", "-m", "Initial commit"],
         cwd=empty_git_repo,
-<<<<<<< HEAD
         env={
             "GIT_AUTHOR_NAME": "Test",
             "GIT_AUTHOR_EMAIL": "test@example.com",
             "GIT_COMMITTER_NAME": "Test",
             "GIT_COMMITTER_EMAIL": "test@example.com",
         },
-=======
-        env={"GIT_AUTHOR_NAME": "Test",
-             "GIT_AUTHOR_EMAIL": "test@example.com",
-             "GIT_COMMITTER_NAME": "Test",
-             "GIT_COMMITTER_EMAIL": "test@example.com"}
->>>>>>> b44f1c73
     )
 
     return empty_git_repo
@@ -172,7 +158,10 @@
     },
     {
         "name": "duplicate_files",
-        "git_output": "\n".join([SINGLE_FILE_NAME, SINGLE_FILE_NAME] + MULTI_FILE_NAMES[1:]) + "\n",
+        "git_output": "\n".join(
+            [SINGLE_FILE_NAME, SINGLE_FILE_NAME] + MULTI_FILE_NAMES[1:]
+        )
+        + "\n",
         "expected_files": [SINGLE_FILE_NAME] + MULTI_FILE_NAMES[1:],
         "expected_total": 3,  # After deduplication
         "limit": None,
@@ -234,6 +223,7 @@
         "limit": None,
     },
 ]
+
 
 def create_mock_process(git_output: str) -> MagicMock:
     """Create a mock process with the given git output."""
@@ -242,11 +232,13 @@
     mock_process.returncode = 0
     return mock_process
 
+
 @pytest.fixture
 def mock_subprocess():
     """Fixture to mock subprocess.run."""
     with patch("subprocess.run") as mock_run:
         yield mock_run
+
 
 @pytest.fixture
 def mock_is_git_repo():
@@ -254,6 +246,7 @@
     with patch("ra_aid.file_listing.is_git_repo") as mock:
         mock.return_value = True
         yield mock
+
 
 @pytest.mark.parametrize("test_case", FILE_LISTING_TEST_CASES, ids=lambda x: x["name"])
 def test_get_file_listing(test_case, mock_subprocess, mock_is_git_repo):
@@ -263,6 +256,7 @@
     assert files == test_case["expected_files"]
     assert total == test_case["expected_total"]
 
+
 def test_get_file_listing_non_git_repo(mock_is_git_repo):
     """Test get_file_listing with non-git repository."""
     mock_is_git_repo.return_value = False
@@ -270,20 +264,23 @@
     assert files == EMPTY_FILE_LIST
     assert total == EMPTY_FILE_TOTAL
 
+
 def test_get_file_listing_git_error(mock_subprocess, mock_is_git_repo):
     """Test get_file_listing when git command fails."""
     mock_subprocess.side_effect = GitCommandError("Git command failed")
     with pytest.raises(GitCommandError):
         get_file_listing(DUMMY_PATH)
 
+
 def test_get_file_listing_permission_error(mock_subprocess, mock_is_git_repo):
     """Test get_file_listing with permission error."""
     mock_subprocess.side_effect = PermissionError("Permission denied")
     with pytest.raises(DirectoryAccessError):
         get_file_listing(DUMMY_PATH)
 
+
 def test_get_file_listing_unexpected_error(mock_subprocess, mock_is_git_repo):
     """Test get_file_listing with unexpected error."""
     mock_subprocess.side_effect = Exception("Unexpected error")
     with pytest.raises(FileListerError):
-        get_file_listing(DUMMY_PATH)
+        get_file_listing(DUMMY_PATH)