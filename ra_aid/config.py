"""Configuration utilities."""

DEFAULT_RECURSION_LIMIT = 100
DEFAULT_MAX_TEST_CMD_RETRIES = 3
<<<<<<< HEAD
DEFAULT_MAX_TOOL_FAILURES = 3
FALLBACK_TOOL_MODEL_LIMIT = 5
RETRY_FALLBACK_COUNT = 3


VALID_PROVIDERS = [
    "anthropic",
    "openai",
    "openrouter",
    "openai-compatible",
    "deepseek",
    "gemini",
]
=======
DEFAULT_TEST_CMD_TIMEOUT = 60 * 5  # 5 minutes in seconds
>>>>>>> f63bc3f6
<|MERGE_RESOLUTION|>--- conflicted
+++ resolved
@@ -2,10 +2,10 @@
 
 DEFAULT_RECURSION_LIMIT = 100
 DEFAULT_MAX_TEST_CMD_RETRIES = 3
-<<<<<<< HEAD
 DEFAULT_MAX_TOOL_FAILURES = 3
 FALLBACK_TOOL_MODEL_LIMIT = 5
 RETRY_FALLBACK_COUNT = 3
+DEFAULT_TEST_CMD_TIMEOUT = 60 * 5  # 5 minutes in seconds
 
 
 VALID_PROVIDERS = [
@@ -15,7 +15,4 @@
     "openai-compatible",
     "deepseek",
     "gemini",
-]
-=======
-DEFAULT_TEST_CMD_TIMEOUT = 60 * 5  # 5 minutes in seconds
->>>>>>> f63bc3f6
+]