--- conflicted
+++ resolved
@@ -91,12 +91,8 @@
         env_discovery.discover()
         env_data = env_discovery.format_markdown()
         
-<<<<<<< HEAD
-        config = {}
-=======
         # Get the thread configuration from kwargs
         thread_config = kwargs.get("thread_config", {})
->>>>>>> 2989338b
         
         with DatabaseManager() as db, \
              SessionRepositoryManager(db) as session_repo, \
