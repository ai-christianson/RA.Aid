--- conflicted
+++ resolved
@@ -201,26 +201,6 @@
             f"Using default temperature {args.temperature} for model {args.model}"
         )
 
-<<<<<<< HEAD
-    # Initialize config dictionary with values from args and environment validation
-    config = {
-        "provider": args.provider,
-        "model": args.model,
-        "expert_provider": args.expert_provider,
-        "expert_model": args.expert_model,
-        "temperature": args.temperature,
-        "experimental_fallback_handler": args.experimental_fallback_handler,
-        "expert_enabled": expert_enabled,
-        "web_research_enabled": web_research_enabled,
-        "show_thoughts": args.show_thoughts,
-        "show_cost": args.show_cost,
-        "track_cost": args.track_cost,
-        "force_reasoning_assistance": args.reasoning_assistance,
-        "disable_reasoning_assistance": args.no_reasoning_assistance,
-    }
-
-=======
->>>>>>> 8c09b938
     # Initialize environment discovery
     env_discovery = EnvDiscovery()
     env_discovery.discover()
@@ -229,7 +209,6 @@
     print(f"Starting RA.Aid web interface on http://{host}:{port}")
 
     # Initialize database connection and repositories
-<<<<<<< HEAD
     with (
         DatabaseManager() as db,
         SessionRepositoryManager(db) as session_repo,
@@ -243,20 +222,6 @@
         ConfigRepositoryManager(config) as config_repo,
         EnvInvManager(env_data) as env_inv,
     ):
-=======
-    with DatabaseManager() as db, \
-         SessionRepositoryManager(db) as session_repo, \
-         KeyFactRepositoryManager(db) as key_fact_repo, \
-         KeySnippetRepositoryManager(db) as key_snippet_repo, \
-         HumanInputRepositoryManager(db) as human_input_repo, \
-         ResearchNoteRepositoryManager(db) as research_note_repo, \
-         RelatedFilesRepositoryManager() as related_files_repo, \
-         TrajectoryRepositoryManager(db) as trajectory_repo, \
-         WorkLogRepositoryManager() as work_log_repo, \
-         ConfigRepositoryManager() as config_repo, \
-         EnvInvManager(env_data) as env_inv:
-        
->>>>>>> 8c09b938
         # This initializes all repositories and makes them available via their respective get methods
         logger.debug("Initialized SessionRepository")
         logger.debug("Initialized KeyFactRepository")
@@ -268,9 +233,6 @@
         logger.debug("Initialized WorkLogRepository")
         logger.debug("Initialized ConfigRepository")
         logger.debug("Initialized Environment Inventory")
-<<<<<<< HEAD
-
-=======
         
         # Update config repo with values from args and environment validation
         config_repo.update({
@@ -288,7 +250,6 @@
             "disable_reasoning_assistance": args.no_reasoning_assistance
         })
         
->>>>>>> 8c09b938
         # Run the server within the context managers
         run_server(host=host, port=port)
 
@@ -746,7 +707,6 @@
             env_discovery = EnvDiscovery()
             env_discovery.discover()
             env_data = env_discovery.format_markdown()
-<<<<<<< HEAD
 
             with (
                 SessionRepositoryManager(db) as session_repo,
@@ -760,19 +720,6 @@
                 ConfigRepositoryManager(config) as config_repo,
                 EnvInvManager(env_data) as env_inv,
             ):
-=======
-            
-            with SessionRepositoryManager(db) as session_repo, \
-                 KeyFactRepositoryManager(db) as key_fact_repo, \
-                 KeySnippetRepositoryManager(db) as key_snippet_repo, \
-                 HumanInputRepositoryManager(db) as human_input_repo, \
-                 ResearchNoteRepositoryManager(db) as research_note_repo, \
-                 RelatedFilesRepositoryManager() as related_files_repo, \
-                 TrajectoryRepositoryManager(db) as trajectory_repo, \
-                 WorkLogRepositoryManager() as work_log_repo, \
-                 ConfigRepositoryManager() as config_repo, \
-                 EnvInvManager(env_data) as env_inv:
->>>>>>> 8c09b938
                 # This initializes all repositories and makes them available via their respective get methods
                 logger.debug("Initialized SessionRepository")
                 logger.debug("Initialized KeyFactRepository")
