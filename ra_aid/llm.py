--- conflicted
+++ resolved
@@ -124,7 +124,6 @@
     if not config:
         raise ValueError(f"Unsupported provider: {provider}")
 
-<<<<<<< HEAD
     logger.debug(
         "Creating LLM client with provider=%s, model=%s, temperature=%s, expert=%s",
         provider,
@@ -136,12 +135,10 @@
     # Handle temperature for expert mode
     if is_expert:
         temperature = 0
-=======
-    # Only pass temperature if it's explicitly set and not in expert mode
+
     temp_kwargs = {}
     if not is_expert and temperature is not None:
         temp_kwargs = {"temperature": temperature}
->>>>>>> 54fdebfc
 
     if provider == "deepseek":
         return create_deepseek_client(
